# frozen_string_literal: true

require "formula"
require "cli/parser"

module Homebrew
  module_function

  def bump_formula_pr_args
    Homebrew::CLI::Parser.new do
      usage_banner <<~EOS
        `bump-formula-pr` [<options>] [<formula>]

        Create a pull request to update <formula> with a new URL or a new tag.

        If a <URL> is specified, the <SHA-256> checksum of the new download should also
        be specified. A best effort to determine the <SHA-256> and <formula> name will
        be made if either or both values are not supplied by the user.

        If a <tag> is specified, the Git commit <revision> corresponding to that tag
        should also be specified. A best effort to determine the <revision> will be made
        if the value is not supplied by the user.

        If a <version> is specified, a best effort to determine the <URL> and <SHA-256> or
        the <tag> and <revision> will be made if both values are not supplied by the user.

        *Note:* this command cannot be used to transition a formula from a
        URL-and-SHA-256 style specification into a tag-and-revision style specification,
        nor vice versa. It must use whichever style specification the formula already uses.
      EOS
      switch "--devel",
             description: "Bump the development rather than stable version. The development spec must already exist."
      switch "-n", "--dry-run",
             description: "Print what would be done rather than doing it."
      switch "--write",
             depends_on:  "--dry-run",
             description: "When passed along with `--dry-run`, perform a not-so-dry run by making the expected "\
                          "file modifications but not taking any Git actions."
      switch "--no-audit",
             description: "Don't run `brew audit` before opening the PR."
      switch "--strict",
             description: "Run `brew audit --strict` before opening the PR."
      switch "--no-browse",
             description: "Print the pull request URL instead of opening in a browser."
      switch "--no-fork",
             description: "Don't try to fork the repository."
      comma_array "--mirror",
                  description: "Use the specified <URL> as a mirror URL. If <URL> is a comma-separated list "\
                               "of URLs, multiple mirrors will be added."
      flag   "--version=",
             description: "Use the specified <version> to override the value parsed from the URL or tag. Note "\
                          "that `--version=0` can be used to delete an existing version override from a "\
                          "formula if it has become redundant."
      flag   "--message=",
             description: "Append <message> to the default pull request message."
      flag   "--url=",
             description: "Specify the <URL> for the new download. If a <URL> is specified, the <SHA-256> "\
                          "checksum of the new download should also be specified."
      flag   "--sha256=",
             depends_on:  "--url=",
             description: "Specify the <SHA-256> checksum of the new download."
      flag   "--tag=",
             description: "Specify the new git commit <tag> for the formula."
      flag   "--revision=",
             depends_on:  "--tag=",
             description: "Specify the new git commit <revision> corresponding to the specified <tag>."
      switch :force
      switch :quiet
      switch :verbose
      switch :debug
      conflicts "--no-audit", "--strict"
      conflicts "--url", "--tag"
      max_named 1
    end
  end

  def use_correct_linux_tap(formula)
    if OS.linux? && formula.tap.core_tap?
      tap_full_name = formula.tap.full_name.gsub("linuxbrew", "homebrew")
      homebrew_core_url = "https://github.com/#{tap_full_name}"
      homebrew_core_remote = "homebrew"
      homebrew_core_branch = "master"
      origin_branch = "#{homebrew_core_remote}/#{homebrew_core_branch}"
      previous_branch = Utils.popen_read("git -C \"#{formula.tap.path}\" symbolic-ref -q --short HEAD").chomp
      previous_branch = "master" if previous_branch.empty?
      formula_path = formula.path.to_s[%r{(Formula/.*)}, 1]

      if args.dry_run?
        ohai "git remote add #{homebrew_core_remote} #{homebrew_core_url}"
        ohai "git fetch #{homebrew_core_remote} #{homebrew_core_branch}"
        ohai "git cat-file -e #{origin_branch}:#{formula_path}"
        ohai "git checkout #{origin_branch}"
        return tap_full_name, origin_branch, previous_branch
      else
        formula.path.parent.cd do
          unless Utils.popen_read("git remote -v").match?(%r{^homebrew.*Homebrew/homebrew-core.*$})
            ohai "Adding #{homebrew_core_remote} remote"
            safe_system "git", "remote", "add", homebrew_core_remote, homebrew_core_url
          end
          ohai "Fetching #{origin_branch}"
          safe_system "git", "fetch", homebrew_core_remote, homebrew_core_branch
          if quiet_system "git", "cat-file", "-e", "#{origin_branch}:#{formula_path}"
            ohai "#{formula.full_name} exists in #{origin_branch}"
            safe_system "git", "checkout", origin_branch
            return tap_full_name, origin_branch, previous_branch
          end
        end
      end
    end
    [formula.tap&.full_name, "origin/master", "-"]
  end

  def bump_formula_pr
    bump_formula_pr_args.parse

    # As this command is simplifying user-run commands then let's just use a
    # user path, too.
    ENV["PATH"] = ENV["HOMEBREW_PATH"]

    # Use the user's browser, too.
    ENV["BROWSER"] = Homebrew::EnvConfig.browser

    formula = args.formulae.first

    new_url = args.url
    formula ||= determine_formula_from_url(new_url, args.devel?) if new_url
    raise FormulaUnspecifiedError unless formula

    tap_full_name, origin_branch, previous_branch = use_correct_linux_tap(formula)
    check_open_pull_requests(formula, tap_full_name)

    new_version = args.version
    check_all_pull_requests(formula, tap_full_name, version: new_version) if new_version

    requested_spec, formula_spec = if args.devel?
      devel_message = " (devel)"
      [:devel, formula.devel]
    else
      [:stable, formula.stable]
    end
    odie "#{formula}: no #{requested_spec} specification found!" unless formula_spec

    hash_type, old_hash = if (checksum = formula_spec.checksum)
      [checksum.hash_type, checksum.hexdigest]
    end

    new_hash = args[hash_type] if hash_type
    new_tag = args.tag
    new_revision = args.revision
    new_mirrors ||= args.mirror
    new_mirror ||= case new_url
    when requested_spec != :devel && %r{.*ftp.gnu.org/gnu.*}
      new_url.sub "ftp.gnu.org/gnu", "ftpmirror.gnu.org"
    when %r{.*download.savannah.gnu.org/*}
      new_url.sub "download.savannah.gnu.org", "download-mirror.savannah.gnu.org"
    when %r{.*www.apache.org/dyn/closer.lua\?path=.*}
      new_url.sub "www.apache.org/dyn/closer.lua?path=", "archive.apache.org/dist/"
    when %r{.*mirrors.ocf.berkeley.edu/debian.*}
      new_url.sub "mirrors.ocf.berkeley.edu/debian", "mirrorservice.org/sites/ftp.debian.org/debian"
    end
    new_mirrors ||= [new_mirror] unless new_mirror.nil?
    old_url = formula_spec.url
    old_tag = formula_spec.specs[:tag]
    old_formula_version = formula_version(formula, requested_spec)
    old_version = old_formula_version.to_s
    forced_version = new_version.present?
    new_url_hash = if new_url && new_hash
      check_all_pull_requests(formula, tap_full_name, url: new_url) unless new_version
      true
    elsif new_tag && new_revision
      check_all_pull_requests(formula, tap_full_name, url: old_url, tag: new_tag) unless new_version
      false
    elsif !hash_type
      odie "#{formula}: no --tag= or --version= argument specified!" if !new_tag && !new_version
      new_tag ||= old_tag.gsub(old_version, new_version)
      if new_tag == old_tag
        odie <<~EOS
          You probably need to bump this formula manually since the new tag
          and old tag are both #{new_tag}.
        EOS
      end
      check_all_pull_requests(formula, tap_full_name, url: old_url, tag: new_tag) unless new_version
      resource_path, forced_version = fetch_resource(formula, new_version, old_url, tag: new_tag)
      new_revision = Utils.popen_read("git -C \"#{resource_path}\" rev-parse -q --verify HEAD")
      new_revision = new_revision.strip
      false
    elsif !new_url && !new_version
      odie "#{formula}: no --url= or --version= argument specified!"
    else
      new_url ||= old_url.gsub(old_version, new_version)
      if new_url == old_url
        odie <<~EOS
          You probably need to bump this formula manually since the new URL
          and old URL are both:
            #{new_url}
        EOS
      end
      check_all_pull_requests(formula, tap_full_name, url: new_url) unless new_version
      resource_path, forced_version = fetch_resource(formula, new_version, new_url)
      tar_file_extensions = %w[.tar .tb2 .tbz .tbz2 .tgz .tlz .txz .tZ]
      if tar_file_extensions.any? { |extension| new_url.include? extension }
        gnu_tar_gtar_path = HOMEBREW_PREFIX/"opt/gnu-tar/bin/gtar"
        gnu_tar_gtar = gnu_tar_gtar_path if gnu_tar_gtar_path.executable?
        tar = which("gtar") || gnu_tar_gtar || which("tar")
        if Utils.popen_read(tar, "-tf", resource_path).match?(%r{/.*\.})
          new_hash = resource_path.sha256
        else
          odie "#{resource_path} is not a valid tar file!"
        end
      else
        new_hash = resource_path.sha256
      end
    end

    replacement_pairs = []
    if requested_spec == :stable && formula.revision.nonzero?
      replacement_pairs << [
        /^  revision \d+\n(\n(  head "))?/m,
        "\\2",
      ]
    end

    replacement_pairs += formula_spec.mirrors.map do |mirror|
      [
        / +mirror "#{Regexp.escape(mirror)}"\n/m,
        "",
      ]
    end

    replacement_pairs += if new_url_hash
      [
        [
          /#{Regexp.escape(formula_spec.url)}/,
          new_url,
        ],
        [
          old_hash,
          new_hash,
        ],
      ]
    else
      [
        [
          formula_spec.specs[:tag],
          new_tag,
        ],
        [
          formula_spec.specs[:revision],
          new_revision,
        ],
      ]
    end

    old_contents = File.read(formula.path) unless args.dry_run?

    if new_mirrors
      replacement_pairs << [
        /^( +)(url "#{Regexp.escape(new_url)}"\n)/m,
        "\\1\\2\\1mirror \"#{new_mirrors.join("\"\n\\1mirror \"")}\"\n",
      ]
    end

    # When bumping a linux-only formula, one needs to also delete the
    # sha256 linux bottle line if it exists. That's because of running
    # test-bot with --keep-old option in linuxbrew-core.
    formula_contents = formula.path.read
    if formula_contents.include?("depends_on :linux") && formula_contents.include?("=> :x86_64_linux")
      replacement_pairs << [
        /^    sha256 ".+" => :x86_64_linux\n/m,
        "\\2",
      ]
    end

    if forced_version && new_version != "0"
      case requested_spec
      when :stable
        replacement_pairs << if File.read(formula.path).include?("version \"#{old_formula_version}\"")
          [
            old_formula_version.to_s,
            new_version,
          ]
        elsif new_mirrors
          [
            /^( +)(mirror "#{Regexp.escape(new_mirrors.last)}"\n)/m,
            "\\1\\2\\1version \"#{new_version}\"\n",
          ]
        else
          [
            /^( +)(url "#{Regexp.escape(new_url)}"\n)/m,
            "\\1\\2\\1version \"#{new_version}\"\n",
          ]
        end
      when :devel
        replacement_pairs << [
          /(  devel do.+?version ")#{old_formula_version}("\n.+?end\n)/m,
          "\\1#{new_version}\\2",
        ]
      end
    elsif forced_version && new_version == "0"
      case requested_spec
      when :stable
        replacement_pairs << [
          /^  version "[\w.\-+]+"\n/m,
          "",
        ]
      when :devel
        replacement_pairs << [
          /(  devel do.+?)^ +version "[^\n]+"\n(.+?end\n)/m,
          "\\1\\2",
        ]
      end
    end
    new_contents = inreplace_pairs(formula.path, replacement_pairs.uniq)

    new_formula_version = formula_version(formula, requested_spec, new_contents)

<<<<<<< HEAD
    check_duplicate_pull_requests(formula, tap_full_name, new_formula_version.to_s)

=======
>>>>>>> ceddaa11
    if !new_mirrors && !formula_spec.mirrors.empty?
      if args.force?
        opoo "#{formula}: Removing all mirrors because a --mirror= argument was not specified."
      else
        odie <<~EOS
          #{formula}: a --mirror= argument for updating the mirror URL was not specified.
          Use --force to remove all mirrors.
        EOS
      end
    end

    if new_formula_version < old_formula_version
      formula.path.atomic_write(old_contents) unless args.dry_run?
      odie <<~EOS
        You probably need to bump this formula manually since changing the
        version from #{old_formula_version} to #{new_formula_version} would be a downgrade.
      EOS
    elsif new_formula_version == old_formula_version
      formula.path.atomic_write(old_contents) unless args.dry_run?
      odie <<~EOS
        You probably need to bump this formula manually since the new version
        and old version are both #{new_formula_version}.
      EOS
    end

    alias_rename = alias_update_pair(formula, new_formula_version)
    if alias_rename.present?
      ohai "renaming alias #{alias_rename.first} to #{alias_rename.last}"
      alias_rename.map! { |a| formula.tap.alias_dir/a }
    end

    run_audit(formula, alias_rename, old_contents)

    formula.path.parent.cd do
      branch = "#{formula.name}-#{new_formula_version}"
      git_dir = Utils.popen_read("git rev-parse --git-dir").chomp
      shallow = !git_dir.empty? && File.exist?("#{git_dir}/shallow")
      changed_files = [formula.path]
      changed_files += alias_rename if alias_rename.present?

      if args.dry_run?
        ohai "try to fork repository with GitHub API" unless args.no_fork?
        ohai "git fetch --unshallow origin" if shallow
        ohai "git add #{alias_rename.first} #{alias_rename.last}" if alias_rename.present?
        ohai "git checkout --no-track -b #{branch} #{origin_branch}"
        ohai "git commit --no-edit --verbose --message='#{formula.name} " \
             "#{new_formula_version}#{devel_message}' -- #{changed_files.join(" ")}"
        ohai "git push --set-upstream $HUB_REMOTE #{branch}:#{branch}"
        ohai "git checkout --quiet #{previous_branch}"
        ohai "create pull request with GitHub API"
      else

        if args.no_fork?
          remote_url = Utils.popen_read("git remote get-url --push origin").chomp
          username = formula.tap.user
        else
          remote_url, username = forked_repo_info(formula, tap_full_name, old_contents)
        end

        safe_system "git", "fetch", "--unshallow", "origin" if shallow
        safe_system "git", "add", *alias_rename if alias_rename.present?
        safe_system "git", "checkout", "--no-track", "-b", branch, origin_branch
        safe_system "git", "commit", "--no-edit", "--verbose",
                    "--message=#{formula.name} #{new_formula_version}#{devel_message}",
                    "--", *changed_files
        safe_system "git", "push", "--set-upstream", remote_url, "#{branch}:#{branch}"
        safe_system "git", "checkout", "--quiet", previous_branch
        pr_message = <<~EOS
          Created with `brew bump-formula-pr`.
        EOS
        user_message = args.message
        if user_message
          pr_message += "\n" + <<~EOS
            ---

            #{user_message}
          EOS
        end
        pr_title = "#{formula.name} #{new_formula_version}#{devel_message}"

        begin
          url = GitHub.create_pull_request(tap_full_name, pr_title,
                                           "#{username}:#{branch}", "master", pr_message)["html_url"]
          if args.no_browse?
            puts url
          else
            exec_browser url
          end
        rescue *GitHub.api_errors => e
          odie "Unable to open pull request: #{e.message}!"
        end
      end
    end
  end

  def determine_formula_from_url(url, is_devel)
    # Split the new URL on / and find any formulae that have the same URL
    # except for the last component, but don't try to match any more than the
    # first five components since sometimes the last component isn't the only
    # one to change.
    url_split = url.split("/")
    maximum_url_components_to_match = 5
    components_to_match = [url_split.count - 1, maximum_url_components_to_match].min
    base_url = url_split.first(components_to_match).join("/")
    base_url = /#{Regexp.escape(base_url)}/
    guesses = []
    Formula.each do |f|
      if is_devel && f.devel && f.devel.url && f.devel.url.match(base_url)
        guesses << f
      elsif f.stable&.url && f.stable.url.match(base_url)
        guesses << f
      end
    end
    return guesses.shift if guesses.count == 1
    return unless guesses.count > 1

    odie "Couldn't guess formula for sure; could be one of these:\n#{guesses.map(&:name).join(", ")}"
  end

  def fetch_resource(formula, new_version, url, **specs)
    resource = Resource.new
    resource.url(url, specs)
    resource.owner = Resource.new(formula.name)
    forced_version = new_version && new_version != resource.version
    resource.version = new_version if forced_version
    odie "No --version= argument specified!" unless resource.version
    [resource.fetch, forced_version]
  end

  def forked_repo_info(formula, tap_full_name, old_contents)
    response = GitHub.create_fork(tap_full_name)
  rescue GitHub::AuthenticationFailedError, *GitHub.api_errors => e
    formula.path.atomic_write(old_contents)
    odie "Unable to fork: #{e.message}!"
  else
    # GitHub API responds immediately but fork takes a few seconds to be ready.
    sleep 1 until GitHub.check_fork_exists(tap_full_name)
    remote_url = if system("git", "config", "--local", "--get-regexp", "remote\..*\.url", "git@github.com:.*")
      response.fetch("ssh_url")
    else
      url = response.fetch("clone_url")
      if (api_token = Homebrew::EnvConfig.github_api_token)
        url.gsub!(%r{^https://github\.com/}, "https://#{api_token}@github.com/")
      end
      url
    end
    username = response.fetch("owner").fetch("login")
    [remote_url, username]
  end

  def check_duplicate_pull_requests(formula, tap_full_name, new_formula_version)
    pull_requests = GitHub.check_for_duplicate_pull_requests(formula, tap_full_name, new_formula_version)
    return if pull_requests.blank?

    duplicates_message = <<~EOS
      These pull requests may be duplicates:
      #{pull_requests.join("\n")}
    EOS
    error_message = "Duplicate PRs should not be opened. Use --force to override this error."

    if args.force? && !args.quiet?
      opoo duplicates_message
    elsif !args.force? && args.quiet?
      odie error_message
    elsif !args.force?
      odie <<~EOS
        #{duplicates_message.chomp}
        #{error_message}
      EOS
    end
  end

  def inreplace_pairs(path, replacement_pairs)
    if args.dry_run?
      contents = path.open("r") { |f| Formulary.ensure_utf8_encoding(f).read }
      contents.extend(StringInreplaceExtension)
      replacement_pairs.each do |old, new|
        ohai "replace #{old.inspect} with #{new.inspect}" unless args.quiet?
        raise "No old value for new value #{new}! Did you pass the wrong arguments?" unless old

        contents.gsub!(old, new)
      end
      raise Utils::InreplaceError, path => contents.errors unless contents.errors.empty?

      path.atomic_write(contents) if args.write?
      contents
    else
      Utils::Inreplace.inreplace(path) do |s|
        replacement_pairs.each do |old, new|
          ohai "replace #{old.inspect} with #{new.inspect}" unless args.quiet?
          raise "No old value for new value #{new}! Did you pass the wrong arguments?" unless old

          s.gsub!(old, new)
        end
      end
      path.open("r") { |f| Formulary.ensure_utf8_encoding(f).read }
    end
  end

  def formula_version(formula, spec, contents = nil)
    name = formula.name
    path = formula.path
    if contents
      Formulary.from_contents(name, path, contents, spec).version
    else
      Formulary::FormulaLoader.new(name, path).get_formula(spec).version
    end
  end

<<<<<<< HEAD
=======
  def fetch_pull_requests(query, tap_full_name, state: nil)
    GitHub.issues_for_formula(query, tap_full_name: tap_full_name, state: state).select do |pr|
      pr["html_url"].include?("/pull/") &&
        /(^|\s)#{Regexp.quote(query)}(:|\s|$)/i =~ pr["title"]
    end
  rescue GitHub::RateLimitExceededError => e
    opoo e.message
    []
  end

  def check_open_pull_requests(formula, tap_full_name)
    # check for open requests
    pull_requests = fetch_pull_requests(formula.name, tap_full_name, state: "open")
    check_for_duplicate_pull_requests(pull_requests)
  end

  def check_all_pull_requests(formula, tap_full_name, version: nil, url: nil, tag: nil)
    version ||= Version.detect(url, tag ? { tag: tag } : {})
    # if we haven't already found open requests, try for an exact match across all requests
    pull_requests = fetch_pull_requests("#{formula.name} #{version}", tap_full_name) if pull_requests.blank?
    check_for_duplicate_pull_requests(pull_requests)
  end

  def check_for_duplicate_pull_requests(pull_requests)
    return if pull_requests.blank?

    duplicates_message = <<~EOS
      These pull requests may be duplicates:
      #{pull_requests.map { |pr| "#{pr["title"]} #{pr["html_url"]}" }.join("\n")}
    EOS
    error_message = "Duplicate PRs should not be opened. Use --force to override this error."
    if args.force? && !args.quiet?
      opoo duplicates_message
    elsif !args.force? && args.quiet?
      odie error_message
    elsif !args.force?
      odie <<~EOS
        #{duplicates_message.chomp}
        #{error_message}
      EOS
    end
  end

>>>>>>> ceddaa11
  def alias_update_pair(formula, new_formula_version)
    versioned_alias = formula.aliases.grep(/^.*@\d+(\.\d+)?$/).first
    return if versioned_alias.nil?

    name, old_alias_version = versioned_alias.split("@")
    new_alias_regex = (old_alias_version.split(".").length == 1) ? /^\d+/ : /^\d+\.\d+/
    new_alias_version, = *new_formula_version.to_s.match(new_alias_regex)
    return if Version.create(new_alias_version) <= Version.create(old_alias_version)

    [versioned_alias, "#{name}@#{new_alias_version}"]
  end

  def run_audit(formula, alias_rename, old_contents)
    if args.dry_run?
      if args.no_audit?
        ohai "Skipping `brew audit`"
      elsif args.strict?
        ohai "brew audit --strict #{formula.path.basename}"
      else
        ohai "brew audit #{formula.path.basename}"
      end
      return
    end
    FileUtils.mv alias_rename.first, alias_rename.last if alias_rename.present?
    failed_audit = false
    if args.no_audit?
      ohai "Skipping `brew audit`"
    elsif args.strict?
      system HOMEBREW_BREW_FILE, "audit", "--strict", formula.path
      failed_audit = !$CHILD_STATUS.success?
    else
      system HOMEBREW_BREW_FILE, "audit", formula.path
      failed_audit = !$CHILD_STATUS.success?
    end
    return unless failed_audit

    formula.path.atomic_write(old_contents)
    FileUtils.mv alias_rename.last, alias_rename.first if alias_rename.present?
    odie "`brew audit` failed!"
  end
end<|MERGE_RESOLUTION|>--- conflicted
+++ resolved
@@ -314,11 +314,8 @@
 
     new_formula_version = formula_version(formula, requested_spec, new_contents)
 
-<<<<<<< HEAD
     check_duplicate_pull_requests(formula, tap_full_name, new_formula_version.to_s)
 
-=======
->>>>>>> ceddaa11
     if !new_mirrors && !formula_spec.mirrors.empty?
       if args.force?
         opoo "#{formula}: Removing all mirrors because a --mirror= argument was not specified."
@@ -528,52 +525,6 @@
     end
   end
 
-<<<<<<< HEAD
-=======
-  def fetch_pull_requests(query, tap_full_name, state: nil)
-    GitHub.issues_for_formula(query, tap_full_name: tap_full_name, state: state).select do |pr|
-      pr["html_url"].include?("/pull/") &&
-        /(^|\s)#{Regexp.quote(query)}(:|\s|$)/i =~ pr["title"]
-    end
-  rescue GitHub::RateLimitExceededError => e
-    opoo e.message
-    []
-  end
-
-  def check_open_pull_requests(formula, tap_full_name)
-    # check for open requests
-    pull_requests = fetch_pull_requests(formula.name, tap_full_name, state: "open")
-    check_for_duplicate_pull_requests(pull_requests)
-  end
-
-  def check_all_pull_requests(formula, tap_full_name, version: nil, url: nil, tag: nil)
-    version ||= Version.detect(url, tag ? { tag: tag } : {})
-    # if we haven't already found open requests, try for an exact match across all requests
-    pull_requests = fetch_pull_requests("#{formula.name} #{version}", tap_full_name) if pull_requests.blank?
-    check_for_duplicate_pull_requests(pull_requests)
-  end
-
-  def check_for_duplicate_pull_requests(pull_requests)
-    return if pull_requests.blank?
-
-    duplicates_message = <<~EOS
-      These pull requests may be duplicates:
-      #{pull_requests.map { |pr| "#{pr["title"]} #{pr["html_url"]}" }.join("\n")}
-    EOS
-    error_message = "Duplicate PRs should not be opened. Use --force to override this error."
-    if args.force? && !args.quiet?
-      opoo duplicates_message
-    elsif !args.force? && args.quiet?
-      odie error_message
-    elsif !args.force?
-      odie <<~EOS
-        #{duplicates_message.chomp}
-        #{error_message}
-      EOS
-    end
-  end
-
->>>>>>> ceddaa11
   def alias_update_pair(formula, new_formula_version)
     versioned_alias = formula.aliases.grep(/^.*@\d+(\.\d+)?$/).first
     return if versioned_alias.nil?
