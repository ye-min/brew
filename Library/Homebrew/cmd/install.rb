# typed: false
# frozen_string_literal: true

require "cask/config"
require "cask/cmd"
require "cask/cmd/install"
require "missing_formula"
require "formula_installer"
require "development_tools"
require "install"
require "search"
require "cleanup"
require "cli/parser"
require "upgrade"

module Homebrew
  extend T::Sig

  extend Search

  module_function

  sig { returns(CLI::Parser) }
  def install_args
    Homebrew::CLI::Parser.new do
      description <<~EOS
        Install a <formula> or <cask>. Additional options specific to a <formula> may be
        appended to the command.

        Unless `HOMEBREW_NO_INSTALL_CLEANUP` is set, `brew cleanup` will then be run for
        the installed formulae or, every 30 days, for all formulae.
      EOS
      switch "-d", "--debug",
             description: "If brewing fails, open an interactive debugging session with access to IRB " \
                          "or a shell inside the temporary build directory."
      switch "-f", "--force",
             description: "Install formulae without checking for previously installed keg-only or " \
                          "non-migrated versions. When installing casks, overwrite existing files "\
                          "(binaries and symlinks are excluded, unless originally from the same cask)."
      switch "-v", "--verbose",
             description: "Print the verification and postinstall steps."
      [
        [:switch, "--formula", "--formulae", {
          description: "Treat all named arguments as formulae.",
        }],
        [:flag, "--env=", {
          description: "Disabled other than for internal Homebrew use.",
        }],
        [:switch, "--ignore-dependencies", {
          description: "An unsupported Homebrew development flag to skip installing any dependencies of any kind. " \
                       "If the dependencies are not already present, the formula will have issues. If you're not " \
                       "developing Homebrew, consider adjusting your PATH rather than using this flag.",
        }],
        [:switch, "--only-dependencies", {
          description: "Install the dependencies with specified options but do not install the " \
                       "formula itself.",
        }],
        [:flag, "--cc=", {
          description: "Attempt to compile using the specified <compiler>, which should be the name of the " \
                       "compiler's executable, e.g. `gcc-7` for GCC 7. In order to use LLVM's clang, specify " \
                       "`llvm_clang`. To use the Apple-provided clang, specify `clang`. This option will only " \
                       "accept compilers that are provided by Homebrew or bundled with macOS. Please do not " \
                       "file issues if you encounter errors while using this option.",
        }],
        [:switch, "-s", "--build-from-source", {
          description: "Compile <formula> from source even if a bottle is provided. " \
                       "Dependencies will still be installed from bottles if they are available.",
        }],
        [:switch, "--force-bottle", {
          description: "Install from a bottle if it exists for the current or newest version of " \
                       "macOS, even if it would not normally be used for installation.",
        }],
        [:switch, "--include-test", {
          description: "Install testing dependencies required to run `brew test` <formula>.",
        }],
        [:switch, "--HEAD", {
          description: "If <formula> defines it, install the HEAD version, aka. master, trunk, unstable.",
        }],
        [:switch, "--fetch-HEAD", {
          description: "Fetch the upstream repository to detect if the HEAD installation of the " \
                       "formula is outdated. Otherwise, the repository's HEAD will only be checked for " \
                       "updates when a new stable or development version has been released.",
        }],
        [:switch, "--keep-tmp", {
          description: "Retain the temporary files created during installation.",
        }],
        [:switch, "--build-bottle", {
          description: "Prepare the formula for eventual bottling during installation, skipping any " \
                       "post-install steps.",
        }],
        [:flag, "--bottle-arch=", {
          depends_on:  "--build-bottle",
          description: "Optimise bottles for the specified architecture rather than the oldest " \
                       "architecture supported by the version of macOS the bottles are built on.",
        }],
        [:switch, "--display-times", {
          env:         :display_install_times,
          description: "Print install times for each formula at the end of the run.",
        }],
        [:switch, "-i", "--interactive", {
          description: "Download and patch <formula>, then open a shell. This allows the user to " \
                       "run `./configure --help` and otherwise determine how to turn the software " \
                       "package into a Homebrew package.",
        }],
        [:switch, "-g", "--git", {
          description: "Create a Git repository, useful for creating patches to the software.",
        }],
      ].each do |*args, **options|
        send(*args, **options)
        conflicts "--cask", args.last
      end
      formula_options
      [
        [:switch, "--cask", "--casks", { description: "Treat all named arguments as casks." }],
        *Cask::Cmd::AbstractCommand::OPTIONS,
        *Cask::Cmd::Install::OPTIONS,
      ].each do |*args, **options|
        send(*args, **options)
        conflicts "--formula", args.last
      end
      cask_options

      conflicts "--ignore-dependencies", "--only-dependencies"
      conflicts "--build-from-source", "--build-bottle", "--force-bottle"

      named_args [:formula, :cask], min: 1
    end
  end

  def install
    args = install_args.parse

    if args.env.present?
      # Can't use `replacement: false` because `install_args` are used by
      # `build.rb`. Instead, `hide_from_man_page` and don't do anything with
      # this argument here.
      odisabled "brew install --env", "`env :std` in specific formula files"
    end

    args.named.each do |name|
      next if File.exist?(name)
      next if name !~ HOMEBREW_TAP_FORMULA_REGEX && name !~ HOMEBREW_CASK_TAP_CASK_REGEX

      tap = Tap.fetch(Regexp.last_match(1), Regexp.last_match(2))
      tap.install unless tap.installed?
    end

    if args.ignore_dependencies?
      opoo <<~EOS
        #{Tty.bold}`--ignore-dependencies` is an unsupported Homebrew developer flag!#{Tty.reset}
        Adjust your PATH to put any preferred versions of applications earlier in the
        PATH rather than using this unsupported flag!

      EOS
    end

    begin
      formulae, casks = args.named.to_formulae_and_casks
                            .partition { |formula_or_cask| formula_or_cask.is_a?(Formula) }
    rescue FormulaOrCaskUnavailableError, Cask::CaskUnavailableError => e
      retry if Tap.install_default_cask_tap_if_necessary(force: args.cask?)

      raise e
    end

    if casks.any?
      Cask::Cmd::Install.install_casks(
        *casks,
        binaries:       args.binaries?,
        verbose:        args.verbose?,
        force:          args.force?,
        require_sha:    args.require_sha?,
        skip_cask_deps: args.skip_cask_deps?,
        quarantine:     args.quarantine?,
      )
    end

    # if the user's flags will prevent bottle only-installations when no
    # developer tools are available, we need to stop them early on
    unless DevelopmentTools.installed?
      build_flags = []

      build_flags << "--HEAD" if args.HEAD?
      build_flags << "--build-bottle" if args.build_bottle?
      build_flags << "--build-from-source" if args.build_from_source?

      raise BuildFlagsError.new(build_flags, bottled: formulae.all?(&:bottled?)) if build_flags.present?
    end

<<<<<<< HEAD
    installed_formulae = []

    formulae.each do |f|
      # head-only without --HEAD is an error
      if !args.HEAD? && f.stable.nil?
        odie <<~EOS
          #{f.full_name} is a head-only formula.
          To install it, run:
            brew install --HEAD #{f.full_name}
        EOS
      end

      # --HEAD, fail with no head defined
      odie "No head is defined for #{f.full_name}" if args.HEAD? && f.head.nil?

      installed_head_version = f.latest_head_version
      if installed_head_version &&
         !f.head_version_outdated?(installed_head_version, fetch_head: args.fetch_HEAD?)
        new_head_installed = true
      end
      prefix_installed = f.prefix.exist? && !f.prefix.children.empty?

      if f.keg_only? && f.any_version_installed? && f.optlinked? && !args.force?
        # keg-only install is only possible when no other version is
        # linked to opt, because installing without any warnings can break
        # dependencies. Therefore before performing other checks we need to be
        # sure --force flag is passed.
        if f.outdated?
          if Homebrew::EnvConfig.no_install_upgrade?
            optlinked_version = Keg.for(f.opt_prefix).version
            onoe <<~EOS
              #{f.full_name} #{optlinked_version} is already installed.
              To upgrade to #{f.version}, run:
                brew upgrade #{f.full_name}
            EOS
          else
            installed_formulae << f
          end
        elsif args.only_dependencies?
          installed_formulae << f
        elsif !args.quiet?
          opoo <<~EOS
            #{f.full_name} #{f.pkg_version} is already installed and up-to-date.
            To reinstall #{f.pkg_version}, run:
              brew reinstall #{f.name}
          EOS
        end
      elsif (args.HEAD? && new_head_installed) || prefix_installed
        # After we're sure that --force flag is passed for linked to opt
        # keg-only we need to be sure that the version we're attempting to
        # install is not already installed.

        installed_version = if args.HEAD?
          f.latest_head_version
        else
          f.pkg_version
        end

        msg = "#{f.full_name} #{installed_version} is already installed"
        linked_not_equals_installed = f.linked_version != installed_version
        if f.linked? && linked_not_equals_installed
          msg = if args.quiet?
            nil
          else
            <<~EOS
              #{msg}.
              The currently linked version is: #{f.linked_version}
            EOS
          end
        elsif !f.linked? || f.keg_only?
          msg = <<~EOS
            #{msg}, it's just not linked.
            To link this version, run:
              brew link #{f}
          EOS
        elsif args.only_dependencies?
          msg = nil
          installed_formulae << f
        else
          msg = if args.quiet?
            nil
          else
            <<~EOS
              #{msg} and up-to-date.
              To reinstall #{f.pkg_version}, run:
                brew reinstall #{f.name}
            EOS
          end
        end
        opoo msg if msg
      elsif !f.any_version_installed? && (old_formula = f.old_installed_formulae.first)
        msg = "#{old_formula.full_name} #{old_formula.any_installed_version} already installed"
        msg = if !old_formula.linked? && !old_formula.keg_only?
          <<~EOS
            #{msg}, it's just not linked.
            To link this version, run:
              brew link #{old_formula.full_name}
          EOS
        elsif args.quiet?
          nil
        else
          "#{msg}."
        end
        opoo msg if msg
      elsif f.migration_needed? && !args.force?
        # Check if the formula we try to install is the same as installed
        # but not migrated one. If --force is passed then install anyway.
        opoo <<~EOS
          #{f.oldname} is already installed, it's just not migrated.
          To migrate this formula, run:
            brew migrate #{f}
          Or to force-install it, run:
            brew install #{f} --force
        EOS
      else
        # If none of the above is true and the formula is linked, then
        # FormulaInstaller will handle this case.
        installed_formulae << f
      end

      # Even if we don't install this formula mark it as no longer just
      # installed as a dependency.
      next unless f.opt_prefix.directory?

      keg = Keg.new(f.opt_prefix.resolved_path)
      tab = Tab.for_keg(keg)
      unless tab.installed_on_request
        tab.installed_on_request = true
        tab.write
      end
=======
    installed_formulae = formulae.select do |f|
      Install.install_formula?(
        f,
        head:              args.HEAD?,
        fetch_head:        args.fetch_HEAD?,
        only_dependencies: args.only_dependencies?,
        force:             args.force?,
        quiet:             args.quiet?,
      )
>>>>>>> d3887df2
    end

    return if installed_formulae.empty?

    Install.perform_preinstall_checks(cc: args.cc)

    installed_formulae.each do |f|
      Migrator.migrate_if_needed(f, force: args.force?)
      Install.install_formula(
        f,
        build_bottle:               args.build_bottle?,
        force_bottle:               args.force_bottle?,
        bottle_arch:                args.bottle_arch,
        ignore_deps:                args.ignore_dependencies?,
        only_deps:                  args.only_dependencies?,
        include_test_formulae:      args.include_test_formulae,
        build_from_source_formulae: args.build_from_source_formulae,
        cc:                         args.cc,
        git:                        args.git?,
        interactive:                args.interactive?,
        keep_tmp:                   args.keep_tmp?,
        force:                      args.force?,
        debug:                      args.debug?,
        quiet:                      args.quiet?,
        verbose:                    args.verbose?,
      )
      Cleanup.install_formula_clean!(f)
    end

    Upgrade.check_installed_dependents(
      installed_formulae,
      flags:                      args.flags_only,
      installed_on_request:       args.named.present?,
      force_bottle:               args.force_bottle?,
      build_from_source_formulae: args.build_from_source_formulae,
      interactive:                args.interactive?,
      keep_tmp:                   args.keep_tmp?,
      force:                      args.force?,
      debug:                      args.debug?,
      quiet:                      args.quiet?,
      verbose:                    args.verbose?,
    )

    Homebrew.messages.display_messages(display_times: args.display_times?)
  rescue FormulaUnreadableError, FormulaClassUnavailableError,
         TapFormulaUnreadableError, TapFormulaClassUnavailableError => e
    # Need to rescue before `FormulaUnavailableError` (superclass of this)
    # is handled, as searching for a formula doesn't make sense here (the
    # formula was found, but there's a problem with its implementation).
    $stderr.puts e.backtrace if Homebrew::EnvConfig.developer?
    ofail e.message
  rescue FormulaOrCaskUnavailableError => e
    if e.name == "updog"
      ofail "What's updog?"
      return
    end

    ohai "Searching for similarly named formulae..."
    formulae_search_results = search_formulae(e.name)
    case formulae_search_results.length
    when 0
      ofail "No similarly named formulae found."
    when 1
      puts "This similarly named formula was found:"
      puts formulae_search_results
      puts "To install it, run:\n  brew install #{formulae_search_results.first}"
    else
      puts "These similarly named formulae were found:"
      puts Formatter.columns(formulae_search_results)
      puts "To install one of them, run (for example):\n  brew install #{formulae_search_results.first}"
    end

    ofail e.message
    if (reason = MissingFormula.reason(e.name))
      $stderr.puts reason
      return
    end

    # Do not search taps if the formula name is qualified
    return if e.name.include?("/")

    taps_search_results = search_taps(e.name)[:formulae]
    case taps_search_results.length
    when 0
      ofail "No formulae found in taps."
    when 1
      puts "This formula was found in a tap:"
      puts taps_search_results
      puts "To install it, run:\n  brew install #{taps_search_results.first}"
    else
      puts "These formulae were found in taps:"
      puts Formatter.columns(taps_search_results)
      puts "To install one of them, run (for example):\n  brew install #{taps_search_results.first}"
    end
  end
<<<<<<< HEAD

  def install_formula(f, args:)
    f.print_tap_action
    build_options = f.build

    if !Homebrew::EnvConfig.no_install_upgrade? && f.outdated? && !f.head?
      formulae = [f, *f.old_installed_formulae]
      version_upgrade = "#{f.linked_version} -> #{f.pkg_version}"

      oh1 <<~EOS
        #{f.name} #{f.linked_version} is installed and out of date
          Upgrading #{Formatter.identifier(f.name)} #{version_upgrade}
      EOS
      outdated_kegs = formulae.map(&:linked_keg)
                              .select(&:directory?)
                              .map { |k| Keg.new(k.resolved_path) }
      linked_kegs = outdated_kegs.select(&:linked?)
    end

    fi = FormulaInstaller.new(
      f,
      **{
        options:                    build_options.used_options,
        build_bottle:               args.build_bottle?,
        force_bottle:               args.force_bottle?,
        bottle_arch:                args.bottle_arch,
        ignore_deps:                args.ignore_dependencies?,
        only_deps:                  args.only_dependencies?,
        include_test_formulae:      args.include_test_formulae,
        build_from_source_formulae: args.build_from_source_formulae,
        cc:                         args.cc,
        git:                        args.git?,
        interactive:                args.interactive?,
        keep_tmp:                   args.keep_tmp?,
        force:                      args.force?,
        debug:                      args.debug?,
        quiet:                      args.quiet?,
        verbose:                    args.verbose?,
      }.compact,
    )
    fi.prelude
    fi.fetch

    outdated_kegs.each(&:unlink) if outdated_kegs.present?

    fi.install
    fi.finish
  rescue FormulaInstallationAlreadyAttemptedError
    # We already attempted to install f as part of the dependency tree of
    # another formula. In that case, don't generate an error, just move on.
    nil
  rescue CannotInstallFormulaError => e
    ofail e.message
  ensure
    begin
      # Re-link kegs if upgrade fails
      linked_kegs.each(&:link) unless formula.latest_version_installed?
    rescue
      nil
    end
  end
=======
>>>>>>> d3887df2
end<|MERGE_RESOLUTION|>--- conflicted
+++ resolved
@@ -187,138 +187,6 @@
       raise BuildFlagsError.new(build_flags, bottled: formulae.all?(&:bottled?)) if build_flags.present?
     end
 
-<<<<<<< HEAD
-    installed_formulae = []
-
-    formulae.each do |f|
-      # head-only without --HEAD is an error
-      if !args.HEAD? && f.stable.nil?
-        odie <<~EOS
-          #{f.full_name} is a head-only formula.
-          To install it, run:
-            brew install --HEAD #{f.full_name}
-        EOS
-      end
-
-      # --HEAD, fail with no head defined
-      odie "No head is defined for #{f.full_name}" if args.HEAD? && f.head.nil?
-
-      installed_head_version = f.latest_head_version
-      if installed_head_version &&
-         !f.head_version_outdated?(installed_head_version, fetch_head: args.fetch_HEAD?)
-        new_head_installed = true
-      end
-      prefix_installed = f.prefix.exist? && !f.prefix.children.empty?
-
-      if f.keg_only? && f.any_version_installed? && f.optlinked? && !args.force?
-        # keg-only install is only possible when no other version is
-        # linked to opt, because installing without any warnings can break
-        # dependencies. Therefore before performing other checks we need to be
-        # sure --force flag is passed.
-        if f.outdated?
-          if Homebrew::EnvConfig.no_install_upgrade?
-            optlinked_version = Keg.for(f.opt_prefix).version
-            onoe <<~EOS
-              #{f.full_name} #{optlinked_version} is already installed.
-              To upgrade to #{f.version}, run:
-                brew upgrade #{f.full_name}
-            EOS
-          else
-            installed_formulae << f
-          end
-        elsif args.only_dependencies?
-          installed_formulae << f
-        elsif !args.quiet?
-          opoo <<~EOS
-            #{f.full_name} #{f.pkg_version} is already installed and up-to-date.
-            To reinstall #{f.pkg_version}, run:
-              brew reinstall #{f.name}
-          EOS
-        end
-      elsif (args.HEAD? && new_head_installed) || prefix_installed
-        # After we're sure that --force flag is passed for linked to opt
-        # keg-only we need to be sure that the version we're attempting to
-        # install is not already installed.
-
-        installed_version = if args.HEAD?
-          f.latest_head_version
-        else
-          f.pkg_version
-        end
-
-        msg = "#{f.full_name} #{installed_version} is already installed"
-        linked_not_equals_installed = f.linked_version != installed_version
-        if f.linked? && linked_not_equals_installed
-          msg = if args.quiet?
-            nil
-          else
-            <<~EOS
-              #{msg}.
-              The currently linked version is: #{f.linked_version}
-            EOS
-          end
-        elsif !f.linked? || f.keg_only?
-          msg = <<~EOS
-            #{msg}, it's just not linked.
-            To link this version, run:
-              brew link #{f}
-          EOS
-        elsif args.only_dependencies?
-          msg = nil
-          installed_formulae << f
-        else
-          msg = if args.quiet?
-            nil
-          else
-            <<~EOS
-              #{msg} and up-to-date.
-              To reinstall #{f.pkg_version}, run:
-                brew reinstall #{f.name}
-            EOS
-          end
-        end
-        opoo msg if msg
-      elsif !f.any_version_installed? && (old_formula = f.old_installed_formulae.first)
-        msg = "#{old_formula.full_name} #{old_formula.any_installed_version} already installed"
-        msg = if !old_formula.linked? && !old_formula.keg_only?
-          <<~EOS
-            #{msg}, it's just not linked.
-            To link this version, run:
-              brew link #{old_formula.full_name}
-          EOS
-        elsif args.quiet?
-          nil
-        else
-          "#{msg}."
-        end
-        opoo msg if msg
-      elsif f.migration_needed? && !args.force?
-        # Check if the formula we try to install is the same as installed
-        # but not migrated one. If --force is passed then install anyway.
-        opoo <<~EOS
-          #{f.oldname} is already installed, it's just not migrated.
-          To migrate this formula, run:
-            brew migrate #{f}
-          Or to force-install it, run:
-            brew install #{f} --force
-        EOS
-      else
-        # If none of the above is true and the formula is linked, then
-        # FormulaInstaller will handle this case.
-        installed_formulae << f
-      end
-
-      # Even if we don't install this formula mark it as no longer just
-      # installed as a dependency.
-      next unless f.opt_prefix.directory?
-
-      keg = Keg.new(f.opt_prefix.resolved_path)
-      tab = Tab.for_keg(keg)
-      unless tab.installed_on_request
-        tab.installed_on_request = true
-        tab.write
-      end
-=======
     installed_formulae = formulae.select do |f|
       Install.install_formula?(
         f,
@@ -328,7 +196,6 @@
         force:             args.force?,
         quiet:             args.quiet?,
       )
->>>>>>> d3887df2
     end
 
     return if installed_formulae.empty?
@@ -424,68 +291,4 @@
       puts "To install one of them, run (for example):\n  brew install #{taps_search_results.first}"
     end
   end
-<<<<<<< HEAD
-
-  def install_formula(f, args:)
-    f.print_tap_action
-    build_options = f.build
-
-    if !Homebrew::EnvConfig.no_install_upgrade? && f.outdated? && !f.head?
-      formulae = [f, *f.old_installed_formulae]
-      version_upgrade = "#{f.linked_version} -> #{f.pkg_version}"
-
-      oh1 <<~EOS
-        #{f.name} #{f.linked_version} is installed and out of date
-          Upgrading #{Formatter.identifier(f.name)} #{version_upgrade}
-      EOS
-      outdated_kegs = formulae.map(&:linked_keg)
-                              .select(&:directory?)
-                              .map { |k| Keg.new(k.resolved_path) }
-      linked_kegs = outdated_kegs.select(&:linked?)
-    end
-
-    fi = FormulaInstaller.new(
-      f,
-      **{
-        options:                    build_options.used_options,
-        build_bottle:               args.build_bottle?,
-        force_bottle:               args.force_bottle?,
-        bottle_arch:                args.bottle_arch,
-        ignore_deps:                args.ignore_dependencies?,
-        only_deps:                  args.only_dependencies?,
-        include_test_formulae:      args.include_test_formulae,
-        build_from_source_formulae: args.build_from_source_formulae,
-        cc:                         args.cc,
-        git:                        args.git?,
-        interactive:                args.interactive?,
-        keep_tmp:                   args.keep_tmp?,
-        force:                      args.force?,
-        debug:                      args.debug?,
-        quiet:                      args.quiet?,
-        verbose:                    args.verbose?,
-      }.compact,
-    )
-    fi.prelude
-    fi.fetch
-
-    outdated_kegs.each(&:unlink) if outdated_kegs.present?
-
-    fi.install
-    fi.finish
-  rescue FormulaInstallationAlreadyAttemptedError
-    # We already attempted to install f as part of the dependency tree of
-    # another formula. In that case, don't generate an error, just move on.
-    nil
-  rescue CannotInstallFormulaError => e
-    ofail e.message
-  ensure
-    begin
-      # Re-link kegs if upgrade fails
-      linked_kegs.each(&:link) unless formula.latest_version_installed?
-    rescue
-      nil
-    end
-  end
-=======
->>>>>>> d3887df2
 end