require "parser/current"
require_relative "../../extend/string"

module RuboCop
  module Cop
    class FormulaCop < Cop
      attr_accessor :file_path
      @registry = Cop.registry

      # This method is called by RuboCop and is the main entry point
      def on_class(node)
        @file_path = processed_source.buffer.name
        return unless file_path_allowed?
        return unless formula_class?(node)
        return unless respond_to?(:audit_formula)
        class_node, parent_class_node, @body = *node
        @formula_name = Pathname.new(@file_path).basename(".rb").to_s
        audit_formula(node, class_node, parent_class_node, @body)
      end

      # Checks for regex match of pattern in the node and
      # Sets the appropriate instance variables to report the match
      def regex_match_group(node, pattern)
        string_repr = string_content(node)
        match_object = string_repr.match(pattern)
        return unless match_object
        node_begin_pos = start_column(node)
        line_begin_pos = line_start_column(node)
        if node_begin_pos == line_begin_pos
          @column = node_begin_pos + match_object.begin(0) - line_begin_pos
        else
          @column = node_begin_pos + match_object.begin(0) - line_begin_pos + 1
        end
        @length = match_object.to_s.length
        @line_no = line_number(node)
        @source_buf = source_buffer(node)
        @offense_source_range = source_range(@source_buf, @line_no, @column, @length)
        @offensive_node = node
        match_object
      end

      # Yields to block when there is a match
      # Parameters: urls : Array of url/mirror method call nodes
      #             regex: regex pattern to match urls
      def audit_urls(urls, regex)
        urls.each do |url_node|
          url_string_node = parameters(url_node).first
          url_string = string_content(url_string_node)
          match_object = regex_match_group(url_string_node, regex)
          next unless match_object
          offending_node(url_string_node.parent)
          yield match_object, url_string
        end
      end

      # Returns all string nodes among the descendants of given node
      def find_strings(node)
        return [] if node.nil?
        return node if node.str_type?
        node.each_descendant(:str)
      end

      # Returns method_node matching method_name
      def find_node_method_by_name(node, method_name)
        return if node.nil?
        node.each_child_node(:send) do |method_node|
          next unless method_node.method_name == method_name
          @offensive_node = method_node
          @offense_source_range = method_node.source_range
          return method_node
        end
        # If not found then, parent node becomes the offensive node
        @offensive_node = node.parent
        @offense_source_range = node.parent.source_range
        nil
      end

      # Set the given node as the offending node when required in custom cops
      def offending_node(node)
        @offensive_node = node
        @offense_source_range = node.source_range
      end

      # Returns an array of method call nodes matching method_name inside node with depth first order (Children nodes)
      def find_method_calls_by_name(node, method_name)
        return if node.nil?
        node.each_child_node(:send).select { |method_node| method_name == method_node.method_name }
      end

      # Returns an array of method call nodes matching method_name in every descendant of node
      # Returns every method call if no method_name is passed
      def find_every_method_call_by_name(node, method_name = nil)
        return if node.nil?
        node.each_descendant(:send).select do |method_node|
          method_name.nil? ||
            method_name == method_node.method_name
        end
      end

      # Given a method_name and arguments, yields to a block with
      # matching method passed as a parameter to the block
      def find_method_with_args(node, method_name, *args)
        methods = find_every_method_call_by_name(node, method_name)
        methods.each do |method|
<<<<<<< HEAD
          next unless parameters_passed?(method, *args)
          return true unless block_given?
          yield method
=======
          yield method if parameters_passed?(method, *args)
>>>>>>> 56458f03
        end
      end

      # Matches a method with a receiver,
      # EX: to match `Formula.factory(name)`
      # call `find_instance_method_call(node, "Formula", :factory)`
      # EX: to match `build.head?`
      # call `find_instance_method_call(node, :build, :head?)`
      # yields to a block with matching method node
      def find_instance_method_call(node, instance, method_name)
        methods = find_every_method_call_by_name(node, method_name)
        methods.each do |method|
<<<<<<< HEAD
          next unless method.receiver && (method.receiver.const_name == instance || method.receiver.method_name == instance)
=======
          next if method.receiver.nil?
          next if method.receiver.const_name != instance &&
                  method.receiver.method_name != instance
>>>>>>> 56458f03
          @offense_source_range = method.source_range
          @offensive_node = method
          return true unless block_given?
          yield method
        end
      end

      # Returns nil if does not depend on dependency_name
      # args: node - dependency_name - dependency's name
      def depends_on?(dependency_name, *types)
        types = [:required, :build, :optional, :recommended, :run] if types.empty?
        dependency_nodes = find_every_method_call_by_name(@body, :depends_on)
        idx = dependency_nodes.index do |n|
          types.any? { |type| depends_on_name_type?(n, dependency_name, type) }
        end
        return if idx.nil?
        @offense_source_range = dependency_nodes[idx].source_range
        @offensive_node = dependency_nodes[idx]
      end

      # Returns true if given dependency name and dependency type exist in given dependency method call node
      # TODO: Add case where key of hash is an array
      def depends_on_name_type?(node, name = nil, type = :required)
        if name
          name_match = false
        else
          name_match = true # Match only by type when name is nil
        end

        case type
        when :required
          type_match = required_dependency?(node)
          if type_match && !name_match
            name_match = required_dependency_name?(node, name)
          end
        when :build, :optional, :recommended, :run
          type_match = dependency_type_hash_match?(node, type)
          if type_match && !name_match
            name_match = dependency_name_hash_match?(node, name)
          end
        else
          type_match = false
        end

        if type_match || name_match
          @offensive_node = node
          @offense_source_range = node.source_range
        end
        type_match && name_match
      end

<<<<<<< HEAD
      # Find CONSTANTs in the source
      # if block given, yield matching nodes
      def find_const(node, const_name)
        return if node.nil?
        node.each_descendant(:const) do |const_node|
          next unless const_node.const_name == const_name
          @offensive_node = const_node
          @offense_source_range = const_node.source_range
          yield const_node if block_given?
          return true
        end
        nil
      end
=======
      def_node_search :required_dependency?, <<-EOS.undent
        (send nil :depends_on ({str sym} _))
      EOS

      def_node_search :required_dependency_name?, <<-EOS.undent
        (send nil :depends_on ({str sym} %1))
      EOS

      def_node_search :dependency_type_hash_match?, <<-EOS.undent
        (hash (pair ({str sym} _) ({str sym} %1)))
      EOS

      def_node_search :dependency_name_hash_match?, <<-EOS.undent
        (hash (pair ({str sym} %1) ({str sym} _)))
      EOS
>>>>>>> 56458f03

      # To compare node with appropriate Ruby variable
      def node_equals?(node, var)
        node == Parser::CurrentRuby.parse(var.inspect)
      end

      # Returns a block named block_name inside node
      def find_block(node, block_name)
        return if node.nil?
        node.each_child_node(:block) do |block_node|
          next if block_node.method_name != block_name
          @offensive_node = block_node
          @offense_source_range = block_node.source_range
          return block_node
        end
        # If not found then, parent node becomes the offensive node
        @offensive_node = node.parent
        @offense_source_range = node.parent.source_range
        nil
      end

      # Returns an array of block nodes named block_name inside node
      def find_blocks(node, block_name)
        return if node.nil?
        node.each_child_node(:block).select { |block_node| block_name == block_node.method_name }
      end

      # Returns an array of block nodes of any depth below node in AST
      # If a block is given then yields matching block node to the block!
      def find_all_blocks(node, block_name)
        return if node.nil?
        blocks = node.each_descendant(:block).select { |block_node| block_name == block_node.method_name }
        return blocks unless block_given?
        blocks.each do |block_node|
          offending_node(block_node)
          yield block_node
        end
      end

      # Returns a method definition node with method_name
      # Returns first method def if method_name is nil
      def find_method_def(node, method_name = nil)
        return if node.nil?
        node.each_child_node(:def) do |def_node|
          def_method_name = method_name(def_node)
          next unless method_name == def_method_name || method_name.nil?
          @offensive_node = def_node
          @offense_source_range = def_node.source_range
          return def_node
        end
        return if node.parent.nil?
        # If not found then, parent node becomes the offensive node
        @offensive_node = node.parent
        @offense_source_range = node.parent.source_range
        nil
      end

      # Check if a method is called inside a block
      def method_called_in_block?(node, method_name)
        block_body = node.children[2]
        block_body.each_child_node(:send) do |call_node|
          next unless call_node.method_name == method_name
          @offensive_node = call_node
          @offense_source_range = call_node.source_range
          return true
        end
        false
      end

      # Check if method_name is called among the direct children nodes in the given node
      # Check if the node itself is the method
      def method_called?(node, method_name)
        if node.send_type? && node.method_name == method_name
          offending_node(node)
          return true
        end
        node.each_child_node(:send) do |call_node|
          next unless call_node.method_name == method_name
          offending_node(call_node)
          return true
        end
        false
      end

      # Check if method_name is called among every descendant node of given node
      def method_called_ever?(node, method_name)
        node.each_descendant(:send) do |call_node|
          next unless call_node.method_name == method_name
          @offensive_node = call_node
          @offense_source_range = call_node.source_range
          return true
        end
        false
      end

      # Checks for precedence, returns the first pair of precedence violating nodes
      def check_precedence(first_nodes, next_nodes)
        next_nodes.each do |each_next_node|
          first_nodes.each do |each_first_node|
            if component_precedes?(each_first_node, each_next_node)
              return [each_first_node, each_next_node]
            end
          end
        end
        nil
      end

      # If first node does not precede next_node, sets appropriate instance variables for reporting
      def component_precedes?(first_node, next_node)
        return false if line_number(first_node) < line_number(next_node)
        @offense_source_range = first_node.source_range
        @offensive_node = first_node
        true
      end

      # Check if negation is present in the given node
      def negated?(node)
        method_called?(node, :!)
      end

      # Return all the caveats' string nodes in an array
      def caveats_strings
        find_strings(find_method_def(@body, :caveats))
      end

      # Returns the array of arguments of the method_node
      def parameters(method_node)
        method_node.arguments if method_node.send_type? || method_node.block_type?
      end

      # Returns true if the given parameters are present in method call
      # and sets the method call as the offending node
      # params can be string, symbol, array, hash, matching regex
      def parameters_passed?(method_node, *params)
        method_params = parameters(method_node)
        @offensive_node = method_node
        @offense_source_range = method_node.source_range
        params.all? do |given_param|
          method_params.any? do |method_param|
            if given_param.class == Regexp
              regex_match_group(method_param, given_param)
            else
              node_equals?(method_param, given_param)
            end
          end
        end
      end

      # Returns the sha256 str node given a sha256 call node
      def get_checksum_node(call)
        return if parameters(call).empty? || parameters(call).nil?
        if parameters(call).first.str_type?
          parameters(call).first
        # sha256 is passed as a key-value pair in bottle blocks
        elsif parameters(call).first.hash_type?
          parameters(call).first.keys.first
        end
      end

      # Yields to a block with comment text as parameter
      def audit_comments
        @processed_source.comments.each do |comment_node|
          @offensive_node = comment_node
          @offense_source_range = :expression
          yield comment_node.text
        end
      end

      # Returns the begin position of the node's line in source code
      def line_start_column(node)
        node.source_range.source_buffer.line_range(node.loc.line).begin_pos
      end

      # Returns the begin position of the node in source code
      def start_column(node)
        node.source_range.begin_pos
      end

      # Returns the ending position of the node in source code
      def end_column(node)
        node.source_range.end_pos
      end

      # Returns the line number of the node
      def line_number(node)
        node.loc.line
      end

      # Returns the class node's name, nil if not a class node
      def class_name(node)
        @offensive_node = node
        @offense_source_range = node.source_range
        node.const_name
      end

      # Returns the method name for a def node
      def method_name(node)
        node.children[0] if node.def_type?
      end

      # Returns the node size in the source code
      def size(node)
        node.source_range.size
      end

      # Returns the block length of the block node
      def block_size(block)
        block_length(block)
      end

      # Source buffer is required as an argument to report style violations
      def source_buffer(node)
        node.source_range.source_buffer
      end

      # Returns the string representation if node is of type str(plain) or dstr(interpolated) or const
      def string_content(node)
        case node.type
        when :str
          node.str_content
        when :dstr
          node.each_child_node(:str).map(&:str_content).join("")
        when :const
          node.const_name
        when :sym
          node.children.first.to_s
        else
          ""
        end
      end

      # Returns true if the formula is versioned
      def versioned_formula?
        @formula_name.include?("@")
      end

      # Returns printable component name
      def format_component(component_node)
        return component_node.method_name if component_node.send_type? || component_node.block_type?
        method_name(component_node) if component_node.def_type?
      end

      # Returns the formula tap
      def formula_tap
        return unless match_obj = @file_path.match(%r{/(homebrew-\w+)/})
        match_obj[1]
      end

      def problem(msg)
        add_offense(@offensive_node, @offense_source_range, msg)
      end

      private

      def formula_class?(node)
        _, class_node, = *node
        class_names = %w[
          Formula
          GithubGistFormula
          ScriptFileFormula
          AmazonWebServicesFormula
        ]

        class_node && class_names.include?(string_content(class_node))
      end

      def file_path_allowed?
        paths_to_exclude = [%r{/Library/Homebrew/compat/},
                            %r{/Library/Homebrew/test/}]
        return true if @file_path.nil? # file_path is nil when source is directly passed to the cop eg., in specs
        @file_path !~ Regexp.union(paths_to_exclude)
      end
    end
  end
end<|MERGE_RESOLUTION|>--- conflicted
+++ resolved
@@ -102,13 +102,9 @@
       def find_method_with_args(node, method_name, *args)
         methods = find_every_method_call_by_name(node, method_name)
         methods.each do |method|
-<<<<<<< HEAD
           next unless parameters_passed?(method, *args)
           return true unless block_given?
           yield method
-=======
-          yield method if parameters_passed?(method, *args)
->>>>>>> 56458f03
         end
       end
 
@@ -121,13 +117,9 @@
       def find_instance_method_call(node, instance, method_name)
         methods = find_every_method_call_by_name(node, method_name)
         methods.each do |method|
-<<<<<<< HEAD
-          next unless method.receiver && (method.receiver.const_name == instance || method.receiver.method_name == instance)
-=======
           next if method.receiver.nil?
           next if method.receiver.const_name != instance &&
                   method.receiver.method_name != instance
->>>>>>> 56458f03
           @offense_source_range = method.source_range
           @offensive_node = method
           return true unless block_given?
@@ -179,7 +171,6 @@
         type_match && name_match
       end
 
-<<<<<<< HEAD
       # Find CONSTANTs in the source
       # if block given, yield matching nodes
       def find_const(node, const_name)
@@ -193,7 +184,7 @@
         end
         nil
       end
-=======
+
       def_node_search :required_dependency?, <<-EOS.undent
         (send nil :depends_on ({str sym} _))
       EOS
@@ -209,7 +200,6 @@
       def_node_search :dependency_name_hash_match?, <<-EOS.undent
         (hash (pair ({str sym} %1) ({str sym} _)))
       EOS
->>>>>>> 56458f03
 
       # To compare node with appropriate Ruby variable
       def node_equals?(node, var)
