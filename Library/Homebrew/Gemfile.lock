GEM
  remote: https://rubygems.org/
  specs:
    activesupport (6.1.3)
      concurrent-ruby (~> 1.0, >= 1.0.2)
      i18n (>= 1.6, < 2)
      minitest (>= 5.1)
      tzinfo (~> 2.0)
      zeitwerk (~> 2.3)
    ast (2.4.2)
    bindata (2.4.8)
    bootsnap (1.7.2)
      msgpack (~> 1.0)
    byebug (11.1.3)
<<<<<<< HEAD
=======
    codecov (0.5.1)
      simplecov (>= 0.15, < 0.22)
>>>>>>> 7e2ba951
    coderay (1.1.3)
    colorize (0.8.1)
    commander (4.5.2)
      highline (~> 2.0.0)
    concurrent-ruby (1.1.8)
    connection_pool (2.2.3)
    diff-lcs (1.4.4)
    docile (1.3.5)
    domain_name (0.5.20190701)
      unf (>= 0.0.5, < 1.0.0)
    elftools (1.1.3)
      bindata (~> 2)
    highline (2.0.3)
    hpricot (0.8.6)
    http-cookie (1.0.3)
      domain_name (~> 0.5)
    i18n (1.8.9)
      concurrent-ruby (~> 1.0)
    mechanize (2.7.7)
      domain_name (~> 0.5, >= 0.5.1)
      http-cookie (~> 1.0)
      mime-types (>= 1.17.2)
      net-http-digest_auth (~> 1.1, >= 1.1.1)
      net-http-persistent (>= 2.5.2)
      nokogiri (~> 1.6)
      ntlm-http (~> 0.1, >= 0.1.1)
      webrick (~> 1.7)
      webrobots (>= 0.0.9, < 0.2)
    method_source (1.0.0)
    mime-types (3.3.1)
      mime-types-data (~> 3.2015)
    mime-types-data (3.2021.0212)
    mini_portile2 (2.5.0)
    minitest (5.14.4)
    msgpack (1.4.2)
    mustache (1.1.1)
    net-http-digest_auth (1.4.1)
    net-http-persistent (4.0.1)
      connection_pool (~> 2.2)
    nokogiri (1.11.2)
      mini_portile2 (~> 2.5.0)
      racc (~> 1.4)
    ntlm-http (0.1.1)
    parallel (1.20.1)
    parallel_tests (3.5.2)
      parallel
    parlour (6.0.0)
      commander (~> 4.5)
      parser
      rainbow (~> 3.0)
      sorbet-runtime (>= 0.5)
    parser (3.0.0.0)
      ast (~> 2.4.1)
    patchelf (1.3.0)
      elftools (>= 1.1.3)
    plist (3.6.0)
    pry (0.14.0)
      coderay (~> 1.1)
      method_source (~> 1.0)
    racc (1.5.2)
    rack (2.2.3)
    rainbow (3.0.0)
    rdiscount (2.2.0.2)
    regexp_parser (2.1.1)
    rexml (3.2.4)
    ronn (0.7.3)
      hpricot (>= 0.8.2)
      mustache (>= 0.7.0)
      rdiscount (>= 1.5.8)
    rspec (3.10.0)
      rspec-core (~> 3.10.0)
      rspec-expectations (~> 3.10.0)
      rspec-mocks (~> 3.10.0)
    rspec-core (3.10.1)
      rspec-support (~> 3.10.0)
    rspec-expectations (3.10.1)
      diff-lcs (>= 1.2.0, < 2.0)
      rspec-support (~> 3.10.0)
    rspec-github (2.3.1)
      rspec-core (~> 3.0)
    rspec-its (1.3.0)
      rspec-core (>= 3.0.0)
      rspec-expectations (>= 3.0.0)
    rspec-mocks (3.10.2)
      diff-lcs (>= 1.2.0, < 2.0)
      rspec-support (~> 3.10.0)
    rspec-retry (0.6.2)
      rspec-core (> 3.3)
    rspec-sorbet (1.8.0)
      sorbet
      sorbet-runtime
    rspec-support (3.10.2)
    rspec-wait (0.0.9)
      rspec (>= 3, < 4)
    rubocop (1.11.0)
      parallel (~> 1.10)
      parser (>= 3.0.0.0)
      rainbow (>= 2.2.2, < 4.0)
      regexp_parser (>= 1.8, < 3.0)
      rexml
      rubocop-ast (>= 1.2.0, < 2.0)
      ruby-progressbar (~> 1.7)
      unicode-display_width (>= 1.4.0, < 3.0)
    rubocop-ast (1.4.1)
      parser (>= 2.7.1.5)
    rubocop-performance (1.10.1)
      rubocop (>= 0.90.0, < 2.0)
      rubocop-ast (>= 0.4.0)
    rubocop-rails (2.9.1)
      activesupport (>= 4.2.0)
      rack (>= 1.1)
      rubocop (>= 0.90.0, < 2.0)
    rubocop-rspec (2.2.0)
      rubocop (~> 1.0)
      rubocop-ast (>= 1.1.0)
    rubocop-sorbet (0.6.1)
      rubocop
    ruby-macho (2.5.0)
    ruby-progressbar (1.11.0)
    simplecov (0.21.2)
      docile (~> 1.1)
      simplecov-html (~> 0.11)
      simplecov_json_formatter (~> 0.1)
    simplecov-html (0.12.3)
    simplecov_json_formatter (0.1.2)
    sorbet (0.5.6274)
      sorbet-static (= 0.5.6274)
    sorbet-runtime (0.5.6274)
    sorbet-runtime-stub (0.2.0)
    sorbet-static (0.5.6274-universal-darwin-14)
    spoom (1.0.9)
      colorize
      sorbet (~> 0.5.5)
      sorbet-runtime
      thor (>= 0.19.2)
    tapioca (0.4.17)
      bundler (>= 1.17.3)
      parlour (>= 2.1.0)
      pry (>= 0.12.2)
      sorbet-runtime
      sorbet-static (>= 0.4.4471)
      spoom
      thor (>= 0.19.2)
    thor (1.1.0)
    tzinfo (2.0.4)
      concurrent-ruby (~> 1.0)
    unf (0.1.4)
      unf_ext
    unf_ext (0.0.7.7)
    unicode-display_width (2.0.0)
    warning (1.2.0)
    webrick (1.7.0)
    webrobots (0.1.2)
    zeitwerk (2.4.2)

PLATFORMS
  ruby

DEPENDENCIES
  activesupport
  bootsnap
  byebug
  concurrent-ruby
  mechanize
  minitest
  nokogiri
  parallel_tests
  patchelf
  plist
  ronn
  rspec
  rspec-github
  rspec-its
  rspec-retry
  rspec-sorbet
  rspec-wait
  rubocop
  rubocop-ast
  rubocop-performance
  rubocop-rails
  rubocop-rspec
  rubocop-sorbet
  ruby-macho
  simplecov
  sorbet
  sorbet-runtime
  sorbet-runtime-stub
  tapioca
  warning

BUNDLED WITH
   1.17.3<|MERGE_RESOLUTION|>--- conflicted
+++ resolved
@@ -12,11 +12,6 @@
     bootsnap (1.7.2)
       msgpack (~> 1.0)
     byebug (11.1.3)
-<<<<<<< HEAD
-=======
-    codecov (0.5.1)
-      simplecov (>= 0.15, < 0.22)
->>>>>>> 7e2ba951
     coderay (1.1.3)
     colorize (0.8.1)
     commander (4.5.2)
